--- conflicted
+++ resolved
@@ -982,13 +982,10 @@
 
             fgas = mgas / mass.T
 
-<<<<<<< HEAD
             fgas_slope = np.gradient(np.log(fgas), axis=0) / np.gradient(np.log(rout_m))[:, np.newaxis]
 
             mtotm, mtotlo, mtothi = mmed, mlo, mhi
 
-=======
->>>>>>> e26e08c3
             g_tot_t = mass.T * const_G_Msun_kpc / rout_m[:, np.newaxis] ** 2
 
             g_tot, g_totl, g_toth = np.percentile(g_tot_t, [50., 50. - 68.3 / 2., 50. + 68.3 / 2.], axis = 1)
