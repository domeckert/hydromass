import os
import  numpy as np
import pymc as pm
import matplotlib.pyplot as plt
from scipy.interpolate import interp1d
from scipy.optimize import minimize

def is_tool(name):
    """Check whether `name` is on PATH."""

    from distutils.spawn import find_executable

    return find_executable(name) is not None


<<<<<<< HEAD
def calc_emissivity(cosmo, z, nh, kt, rmf, abund='aspl', Z=0.3, elow=0.5, ehigh=2.0, unit='cr', lum_elow=0.5, lum_ehigh=2.0, arf=None, tmpdir='.'):
=======
def calc_emissivity(cosmo, z, nh, kt, rmf, abund='aspl', Z=0.3, elow=0.5, ehigh=2.0, unit='cr', lum_elow=0.5, lum_ehigh=2.0, arf=None, quiet=True):
>>>>>>> 02dfe5fa
    """

    Function calc_emissivity, computes scaling factor between count rate and APEC/MEKAL norm using XSPEC. The tool performs an XSPEC simulation of an absorbed APEC model with parameters set by the user, and computes the expected count rate in the band of interest corresponding to an APEC normalization of unity. The corresponding number is then used as conversion between count rate and emission measure for the hydrostatic mass reconstruction step. Note that since the computed count rates are corrected for vignetting through the exposure map, the provided ARF should correspond to the on-axis (unvignetted) effective area.
    Requires that XSPEC be in path

    :param cosmo: Astropy cosmology object containing the definition of the used cosmology.
    :type cosmo: class:`astropy.cosmology`
    :param z: Source redshift
    :type z: float
    :param nh: Source NH in units of 1e22 cm**(-2)
    :type nh: float
    :param kt: Source temperature in keV
    :type kt: float
    :param rmf: Path to response file (RMF/RSP)
    :type rmf: str
    :param abund: Solar abundance table in XSPEC format. Defaults to "aspl" (Asplund et al. 2009)
    :type abund: str
    :param Z: Metallicity with respect to solar. Defaults to 0.3
    :type Z: float
    :param elow: Low-energy bound of the input image in keV. Defaults to 0.5
    :type elow: float
    :param ehigh: High-energy bound of the input image in keV. Defaults to 2.0
    :type ehigh: float
    :param arf: Path to on-axis ARF (optional, in case response file is RMF)
    :type arf: str
    :param unit: Specify whether the exposure map is in units of sec (unit='cr') or photon flux (unit='photon'). By default unit='cr'.
    :type unit: str
    :param lum_elow: Low energy bound (rest frame) for luminosity calculation. Defaults to 0.5
    :type lum_elow: float
    :param lum_ehigh: High energy bound (rest frame) for luminosity calculation. Defaults to 2.0
    :type lum_ehigh: float
    :param quiet: Do not print all xspec output
    :type quiet: bool
    :return: Conversion factor
    :rtype: float
    """

    if unit!='cr' and unit!='photon':

        print('Unknown unit %s, aborting' % (unit))
        return

    check_xspec = is_tool('xspec')

    if not check_xspec:

        print('Error: XSPEC cannot be found in path')

        return

    if not os.path.exists(rmf):

        print('Error: RMF file not found, aborting')

        return

    if arf is not None and not os.path.exists(arf):

        print('Error: ARF file not found, aborting')

        return

    H0 = cosmo.H0.value

    Ode = cosmo.Ode0

    fakfile = tmpdir + '/sim.fak'

    if os.path.exists(fakfile):

        os.remove(fakfile)

    fsim=open(tmpdir + '/commands.xcm','w')

    # fsim.write('query y\n')

    fsim.write('cosmo %g 0 %g\n' % (H0, Ode))

    fsim.write('abund %s\n' % (abund))

    fsim.write('model phabs(apec)\n')

    fsim.write('%g\n'%(nh))

    fsim.write('%g\n'%(kt))

    fsim.write('%g\n'%(Z))

    fsim.write('%g\n'%(z))

    fsim.write('1.0\n')

    fsim.write('fakeit none\n')

    fsim.write('%s\n' % (rmf))

    if arf is not None:

        fsim.write('%s\n' % (arf))

    else:

        fsim.write('\n')

    fsim.write('\n')

    fsim.write('\n')

    fsim.write(f'{fakfile}\n')

    fsim.write('10000, 1\n')

    fsim.write('ign **-%1.2lf\n' % (elow))

    fsim.write('ign %1.2lf-**\n' % (ehigh))

    fsim.write(f'log {tmpdir}/sim.txt\n')

    if unit == 'cr':

        fsim.write('show rates\n')

        fsim.write('newpar 1 0 -1 0 0 1 1 \n')

        fsim.write('flux %1.2lf %1.2lf\n' % (elow, ehigh))


    elif unit == 'photon':

        fsim.write('flux %1.2lf %1.2lf\n' % (elow, ehigh))

    fsim.write('log none\n')

    fsim.write('delcomp 1\n')

    fsim.write(f'log {tmpdir}/lumin.txt\n')

    fsim.write('lumin %1.2lf %1.2lf %g\n' % (lum_elow, lum_ehigh, z))

    fsim.write('log none\n')

    fsim.write('quit\n')

    fsim.close()

<<<<<<< HEAD
    os.system(f'xspec < {tmpdir}/commands.xcm')
=======
    nrmf_tot = rmf.split('.')[0]

    if os.path.exists('%s.fak' % (nrmf_tot)):

        os.system('rm %s.fak' % (nrmf_tot))

    srmf = nrmf_tot.split('/')

    nrmf = srmf[len(srmf) - 1]

    if os.path.exists('%s.fak' % (nrmf)):

        os.system('rm %s.fak' % (nrmf))

    if quiet:

        os.system('xspec < commands.xcm > /dev/null 2>&1')

    else:

        os.system('xspec < commands.xcm')
>>>>>>> 02dfe5fa

    ssim = open('sim.txt')
    lsim = ssim.readlines()
    ssim.close()
    if unit == 'cr':

        for line in lsim:

            if 'Model predicted rate:' in line:

                cr = float(line.split()[4])

    else:

        for line in lsim:

            if 'photons' in line:

                cr = float(line.split()[3])

    for line in lsim:

        if 'Model Flux' in line:

            flux = float(line.split()[5].replace('(',''))

    slum = os.popen('grep Luminosity lumin.txt', 'r')

    llum = slum.readline()

    lumtot = float(llum.split()[2])

    lumfact = lumtot / cr

    return cr, lumfact, lumtot, cr, flux


def medsmooth(prof):
    """
    Smooth a given profile by taking the median value of surrounding points instead of the initial value

    :param prof: Input profile to be smoothed
    :type prof: numpy.ndarray
    :return: Smoothd profile
    :rtype: numpy.ndarray
    """
    width=5
    nbin=len(prof)
    xx=np.empty((nbin,width))
    xx[:,0]=np.roll(prof,2)
    xx[:,1]=np.roll(prof,1)
    xx[:,2]=prof
    xx[:,3]=np.roll(prof,-1)
    xx[:,4]=np.roll(prof,-2)
    smoothed=np.median(xx,axis=1)
    smoothed[1]=np.median(xx[1,1:width])
    smoothed[nbin-2]=np.median(xx[nbin-2,0:width-1])
    Y0=3.*prof[0]-2.*prof[1]
    xx=np.array([Y0,prof[0],prof[1]])
    smoothed[0]=np.median(xx)
    Y0=3.*prof[nbin-1]-2.*prof[nbin-2]
    xx=np.array([Y0,prof[nbin-2],prof[nbin-1]])
    smoothed[nbin-1]=np.median(xx)
    return  smoothed

def vikh_temp(x, pars, Tmin):
    T0=pars[0]
    #Tmin=pars[1]
    rcool=pars[1]
    acool=pars[2]
    rt=pars[3]
    c=pars[4]
    numer=Tmin/T0+np.power(x/rcool,acool)
    denom=1.+np.power(x/rcool,acool)
    t2=np.power(1.+(x/rt)**2,-c/2)
    return T0*numer/denom*t2

def variable_ccf(Mhyd, cosmo, z, nh, rmf, method='interp', abund='aspl', elow=0.5, ehigh=2.0,
<<<<<<< HEAD
                 unit='cr', lum_elow=0.5, lum_ehigh=2.0, arf=None, outz=None, outkt=None, tmpdir='.'):
=======
                 unit='cr', lum_elow=0.5, lum_ehigh=2.0, arf=None, outz=None, outkt=None, out_cfact_file=None, quiet=False):
>>>>>>> 02dfe5fa
    '''

    :param Mhyd: Hydromass object
    :type Mhyd: :class:`hydromass.mhyd.Mhyd`
    :param cosmo: Astropy cosmology object containing the definition of the used cosmology.
    :type cosmo: class:`astropy.cosmology`
    :param z: Source redshift
    :type z: float
    :param nh: Source NH in units of 1e22 cm**(-2)
    :type nh: float
    :param rmf: Path to response file (RMF/RSP)
    :type rmf: str
    :param method: Choose whether the temperature profile will be interpolated (method='interp') or fitted with a parametric function (method='fit'). Defaults to 'interp'.
    :type method: str
    :param abund: Solar abundance table in XSPEC format. "aspl" (Asplund et al. 2009)
    :type abund: str
    :param elow: Low-energy bound of the input image in keV. Defaults to 0.5
    :type elow: float
    :param ehigh: High-energy bound of the input image in keV. Defaults to 2.0
    :type ehigh: float
    :param arf: Path to on-axis ARF (optional, in case response file is RMF)
    :type arf: str
    :param outz: Name of output file including the fit to the metal abundance profile. If None, it is ignored. Defaults to None.
    :type outz: str
    :param outkt: Name of output file including the fit to the temperature profile. If None, it is ignored. Defaults to None.
    :type outkt: str
    :param out_cfact_file: Output conversion factor file
    :type out_cfact_file: str
    :param quiet: Do not print all xspec output
    :type quiet: bool
    :return: Conversion factor
    :rtype: float
    '''

    if Mhyd.spec_data is None:

        print('No spectral data loaded, aborting')

        return

    spec_data = Mhyd.spec_data

    bins = Mhyd.sbprof.bins
    ebins = Mhyd.sbprof.ebins

    nbin = Mhyd.sbprof.nbin

    cf_prof, lf_prof = np.empty(nbin), np.empty(nbin)
    lum_prof, cr_prof, fx_prof = np.empty(nbin), np.empty(nbin), np.empty(nbin)

    nkt = len(spec_data.temp_x)

    if method=='fit':

        pars_temp = np.array([1.2, np.exp(-2.90), 1.06, 0.36, 0.28 * 2.0])

        def optim_kt(pars, Tmin):

            x = spec_data.rref_x / 500.  # assuming R500=500 kpc

            mod_kt = vikh_temp(x, pars, Tmin)

            chi2 = np.sum((mod_kt - spec_data.temp_x) ** 2 / spec_data.errt_x ** 2)

            if np.any(pars < 0.):

                chi2 = chi2 + 1e10

            return chi2

        Tmin = 0.6 * np.max(medsmooth(spec_data.temp_x))

        res = minimize(optim_kt, pars_temp, method='Nelder-Mead', args=(Tmin))

        ktfit = res['x']

        ktprof = vikh_temp(bins * Mhyd.amin2kpc / 500., ktfit, Tmin)

        if outkt is not None:

            plt.clf()

            fig = plt.figure(figsize=(13, 10))

            ax_size = [0.14, 0.12,
                       0.85, 0.85]

            ax = fig.add_axes(ax_size)

            ax.minorticks_on()

            ax.tick_params(length=20, width=1, which='major', direction='in', right=True, top=True)

            ax.tick_params(length=10, width=1, which='minor', direction='in', right=True, top=True)

            for item in (ax.get_xticklabels() + ax.get_yticklabels()):
                item.set_fontsize(22)

            plt.errorbar(spec_data.rref_x, spec_data.temp_x, xerr=(spec_data.rout_x - spec_data.rin_x) / 2.,
                         yerr=[spec_data.templ, spec_data.temph], fmt='o', label='Data')

            plt.plot(bins*Mhyd.amin2kpc, ktprof, color='green', label='Z profile')

            plt.xlabel('Radius [kpc]', fontsize=28)

            plt.ylabel('kT [keV]', fontsize=28)

            plt.savefig(outkt)


    else:

        if method != 'interp':
            print('Unknown method %s, reverting to interpolation' % (method))

        fill_value = (spec_data.temp_x[0], spec_data.temp_x[nkt - 1])

        fint = interp1d(spec_data.rref_x_am, medsmooth(spec_data.temp_x), kind='cubic', fill_value=fill_value,
                        bounds_error=False)


        ktprof = fint(bins)

    if spec_data.zfe is None:

        print('No abundance value loaded, assuming 0.3 everywhere')

        zfe_prof = np.empty(nbin)

        for i in range(nbin):



            cf_prof[i], lf_prof[i], lum_prof[i], cr_prof[i], fx_prof[i] = calc_emissivity(cosmo=cosmo,
                                         z=z,
                                         nh=nh,
                                         kt=ktprof[i],
                                         Z=0.3,
                                         elow=elow,
                                         ehigh=ehigh,
                                         rmf=rmf,
                                         abund=abund,
                                         arf=arf,
                                         unit=unit,
                                         lum_elow=lum_elow,
                                         lum_ehigh=lum_ehigh,
<<<<<<< HEAD
                                         tmpdir=tmpdir)
=======
                                         quiet = quiet
                                         )

            zfe_prof[i] = 0.3
>>>>>>> 02dfe5fa

    else:

        print('Modeling abundance profile...')

        active = np.where(spec_data.zfe_lo > 0.)

        rads_z = spec_data.rref_x[active]

        beta_fe = 0.3

        pars_fe = np.array([30., 0.5, 0.2])

        def optim_zfe(pars):

            rc = pars[0]
            norm = pars[1]
            floor = pars[2]

            pred = floor + norm * (1. + (rads_z / rc) ** 2) ** (-beta_fe)

            chi2 = np.sum((pred - spec_data.zfe[active]) ** 2 / spec_data.zfe_hi[active] ** 2)

            if rc<=0 or floor<0 or norm<-0.2:

                chi2 = chi2 + 1e10

            return chi2

        res = minimize(optim_zfe, pars_fe, method='Nelder-Mead')

        zfit = res['x']

        med_rc = zfit[0]

        med_floor = zfit[2]

        med_norm = zfit[1]

        zfe_prof = med_floor + med_norm * (1. + (bins*Mhyd.amin2kpc/med_rc)**2) ** (-beta_fe)

        for i in range(nbin):

            cf_prof[i], lf_prof[i], lum_prof[i], cr_prof[i], fx_prof[i]  = calc_emissivity(cosmo=cosmo,
                                         z=z,
                                         nh=nh,
                                         kt=ktprof[i],
                                         Z=zfe_prof[i],
                                         elow=elow,
                                         ehigh=ehigh,
                                         rmf=rmf,
                                         abund=abund,
                                         arf=arf,
                                         unit=unit,
                                         lum_elow=lum_elow,
                                         lum_ehigh=lum_ehigh,
                                         quiet = quiet
                                         )

        if outz is not None:

            plt.clf()

            fig = plt.figure(figsize=(13, 10))

            ax_size = [0.14, 0.12,
                       0.85, 0.85]

            ax = fig.add_axes(ax_size)

            ax.minorticks_on()

            ax.tick_params(length=20, width=1, which='major', direction='in', right=True, top=True)

            ax.tick_params(length=10, width=1, which='minor', direction='in', right=True, top=True)

            for item in (ax.get_xticklabels() + ax.get_yticklabels()):
                item.set_fontsize(22)

            plt.errorbar(rads_z, spec_data.zfe[active], xerr=(spec_data.rout_x[active] - spec_data.rin_x[active]) / 2.,
                         yerr=[spec_data.zfe_lo[active], spec_data.zfe_hi[active]], fmt='o', label='Data')

            plt.plot(bins*Mhyd.amin2kpc, zfe_prof, color='green', label='Z profile')

            plt.xlabel('Radius [kpc]', fontsize=28)

            plt.ylabel('$Z/Z_{\odot}$', fontsize=28)

            plt.savefig(outz)
    if out_cfact_file:
        with open(out_cfact_file, 'w') as f:
            print('#           R           e_R            kT             Z            CR          FLUX           LUM ', file = f)
            for i in range(nbin):
                print(f'{bins[i]:13.7g} {ebins[i]:13.7g} {ktprof[i]:13.7g} {zfe_prof[i]:13.7g} {cr_prof[i]:13.7g} {fx_prof[i]:13.7g} {lum_prof[i]:13.7g}', file=f)


    return cf_prof, lf_prof<|MERGE_RESOLUTION|>--- conflicted
+++ resolved
@@ -13,11 +13,7 @@
     return find_executable(name) is not None
 
 
-<<<<<<< HEAD
-def calc_emissivity(cosmo, z, nh, kt, rmf, abund='aspl', Z=0.3, elow=0.5, ehigh=2.0, unit='cr', lum_elow=0.5, lum_ehigh=2.0, arf=None, tmpdir='.'):
-=======
-def calc_emissivity(cosmo, z, nh, kt, rmf, abund='aspl', Z=0.3, elow=0.5, ehigh=2.0, unit='cr', lum_elow=0.5, lum_ehigh=2.0, arf=None, quiet=True):
->>>>>>> 02dfe5fa
+def calc_emissivity(cosmo, z, nh, kt, rmf, abund='aspl', Z=0.3, elow=0.5, ehigh=2.0, unit='cr', lum_elow=0.5, lum_ehigh=2.0, arf=None, tmpdir='.', quiet=True):
     """
 
     Function calc_emissivity, computes scaling factor between count rate and APEC/MEKAL norm using XSPEC. The tool performs an XSPEC simulation of an absorbed APEC model with parameters set by the user, and computes the expected count rate in the band of interest corresponding to an APEC normalization of unity. The corresponding number is then used as conversion between count rate and emission measure for the hydrostatic mass reconstruction step. Note that since the computed count rates are corrected for vignetting through the exposure map, the provided ARF should correspond to the on-axis (unvignetted) effective area.
@@ -163,35 +159,18 @@
 
     fsim.close()
 
-<<<<<<< HEAD
-    os.system(f'xspec < {tmpdir}/commands.xcm')
-=======
-    nrmf_tot = rmf.split('.')[0]
-
-    if os.path.exists('%s.fak' % (nrmf_tot)):
-
-        os.system('rm %s.fak' % (nrmf_tot))
-
-    srmf = nrmf_tot.split('/')
-
-    nrmf = srmf[len(srmf) - 1]
-
-    if os.path.exists('%s.fak' % (nrmf)):
-
-        os.system('rm %s.fak' % (nrmf))
-
     if quiet:
 
-        os.system('xspec < commands.xcm > /dev/null 2>&1')
+        os.system(f'xspec < {tmpdir}/commands.xcm > /dev/null 2>&1')
 
     else:
 
-        os.system('xspec < commands.xcm')
->>>>>>> 02dfe5fa
+        os.system(f'xspec < {tmpdir}/commands.xcm')
 
     ssim = open('sim.txt')
     lsim = ssim.readlines()
     ssim.close()
+
     if unit == 'cr':
 
         for line in lsim:
@@ -266,11 +245,7 @@
     return T0*numer/denom*t2
 
 def variable_ccf(Mhyd, cosmo, z, nh, rmf, method='interp', abund='aspl', elow=0.5, ehigh=2.0,
-<<<<<<< HEAD
-                 unit='cr', lum_elow=0.5, lum_ehigh=2.0, arf=None, outz=None, outkt=None, tmpdir='.'):
-=======
-                 unit='cr', lum_elow=0.5, lum_ehigh=2.0, arf=None, outz=None, outkt=None, out_cfact_file=None, quiet=False):
->>>>>>> 02dfe5fa
+                 unit='cr', lum_elow=0.5, lum_ehigh=2.0, arf=None, outz=None, outkt=None, tmpdir='.', out_cfact_file=None, quiet=False):
     '''
 
     :param Mhyd: Hydromass object
@@ -417,14 +392,11 @@
                                          unit=unit,
                                          lum_elow=lum_elow,
                                          lum_ehigh=lum_ehigh,
-<<<<<<< HEAD
-                                         tmpdir=tmpdir)
-=======
+                                         tmpdir=tmpdir,
                                          quiet = quiet
                                          )
 
             zfe_prof[i] = 0.3
->>>>>>> 02dfe5fa
 
     else:
 
